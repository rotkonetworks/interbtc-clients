--- conflicted
+++ resolved
@@ -620,8 +620,6 @@
             ),
         );
 
-<<<<<<< HEAD
-        let error_listener_monitor = tokio_metrics::TaskMonitor::new();
         let vault_id_registration_listener_monitor = tokio_metrics::TaskMonitor::new();
         let parachain_block_listener_monitor = tokio_metrics::TaskMonitor::new();
         let bitcoin_block_listener_monitor = tokio_metrics::TaskMonitor::new();
@@ -641,7 +639,6 @@
         let bridge_metrics_listener_monitor = tokio_metrics::TaskMonitor::new();
 
         let metrics_iterators = HashMap::from([
-            ("Error Listener", error_listener_monitor.clone().intervals()),
             (
                 "Vault ID Registration Listener",
                 vault_id_registration_listener_monitor.clone().intervals(),
@@ -701,23 +698,17 @@
         ]);
 
         let tokio_metrics_publisher = wait_or_shutdown(self.shutdown.clone(), publish_tokio_metrics(metrics_iterators));
-=======
         let restart_timer = wait_or_shutdown(self.shutdown.clone(), async move {
             tokio::time::sleep(RESTART_INTERVAL).await;
             tracing::info!("Initiating periodic restart...");
             Err(service::Error::ClientShutdown)
         });
->>>>>>> 85586d1a
 
         // starts all the tasks
         tracing::info!("Starting to listen for events...");
         let _ = tokio::join!(
-<<<<<<< HEAD
             // runs error listener to log errors
-            tokio::spawn(async move { error_listener_monitor.instrument(async { err_listener.await }).await }),
-=======
             tokio::spawn(async move { restart_timer.await }),
->>>>>>> 85586d1a
             // handles new registrations of this vault done externally
             tokio::spawn(async move {
                 vault_id_registration_listener_monitor
